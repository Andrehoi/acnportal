--- conflicted
+++ resolved
@@ -40,8 +40,4 @@
 
     def test_tariff_not_start_at_0(self):
         with self.assertRaises(ValueError):
-<<<<<<< HEAD
-            tariff = TimeOfUseTariff("invalid_tariff_schedule", tariff_dir="tests")
-=======
-            _ = TimeOfUseTariff("invalid_tariff_schedule", tariff_dir="tests")
->>>>>>> 7d1ab8d2
+            _ = TimeOfUseTariff("invalid_tariff_schedule", tariff_dir="tests")