import warnings

import numpy as np

BASIC = 'BASIC'
AV = 'AeroVironment'
CC = 'ClipperCreek'


def get_evse_by_type(station_id, evse_type):
    """ Factory to produce EVSEs of a given type.

    Args:
        station_id (str): Unique identifier of the EVSE.
        evse_type (str): Type of the EVSE. Currently supports 'BASIC', 'AeroVironment', and 'ClipperCreek'.

    Returns:
        EVSE: an EVSE of the specified type and with the specified id.
    """
    if evse_type == BASIC:
        return EVSE(station_id, max_rate=32)
    elif evse_type == AV:
        allowable_rates = [0]
        allowable_rates.extend(i for i in range(6, 33))
        return FiniteRatesEVSE(station_id, allowable_rates)
    elif evse_type == CC:
        allowable_rates = [0, 8, 16, 24, 32]
        return FiniteRatesEVSE(station_id, allowable_rates)


class InvalidRateError(Exception):
    """ Raised when an invalid pilot signal is passed to an EVSE. """
    pass


class StationOccupiedError(Exception):
    """ Raised when a plugin event is called for an EVSE that already has an EV attached. """
    pass


class BaseEVSE:
    """ Abstract base class to model Electric Vehicle Supply Equipment
    (charging station). This class is meant to be inherited from to
    implement new EVSEs.

    Subclasses must implement the max_rate, allowable_pilot_signals,
    and _valid_rate methods.

    Attributes:
        _station_id (str): Unique identifier of the EVSE.
        _ev (EV): EV currently connected the the EVSE.
        _current_pilot (float): Pilot signal for the current time step.
            [acnsim units]
        is_continuous (bool): If True, this EVSE accepts a continuous
            range of pilot signals. If False, this EVSE accepts only
            a discrete set of pilot signals.
    """

    def __init__(self, station_id):
        """ Initialize a BaseEVSE instance.

        Args:
            station_id (str): Unique identifier of the EVSE.
        """
        self._station_id = station_id
        self._ev = None
        self._current_pilot = 0
        self.is_continuous = True

    @property
    def station_id(self):
        """ Return unique identifier of the EVSE. (str) """
        return self._station_id

    @property
    def ev(self):
        """ Return EV currently connected the the EVSE. (EV) """
        return self._ev

    @property
    def max_rate(self):
        """ Return maximum charging current allowed by the EVSE. (float) """
        raise NotImplementedError

    @property
    def min_rate(self):
        """ Return minimum charging current allowed by the EVSE. (float) """
        return 0

    @property
    def current_pilot(self):
        """ Return pilot signal for the current time step. (float)"""
        return self._current_pilot

    @property
    def allowable_pilot_signals(self):
        """ Returns the allowable pilot signal levels for this EVSE.

        NOT IMPLEMENTED IN BaseEVSE. This method MUST be implemented in
        all subclasses.

        Returns:
            List[float]: List of acceptable pilot signal values or an
                interval of acceptable pilot signal values.
        """
        raise NotImplementedError

    def set_pilot(self, pilot, voltage, period):
        """ Apply a new pilot signal to the EVSE.

        Before applying the new pilot, this method first checks if the pilot is allowed. If it is not, an
        InvalidRateError is raised. If the rate is valid, it is forwarded on to the attached EV if one is present.
        This method is also where EV charging is triggered. Thus it must be called in every time time period where the
        attached EV should receive charge.

        Args:
            pilot (float): New pilot (control signal) to be sent to the attached EV. [A]
            voltage (float): AC voltage provided to the battery charger. [V]
            period (float): Length of the charging period. [minutes]

        Returns:
            None.

        Raises:
            InvalidRateError: Exception raised when pilot is not allowed by the EVSE.
        """
        if self._valid_rate(pilot):
            self._current_pilot = pilot
            if self._ev is not None:
                self._ev.charge(pilot, voltage, period)
        else:
            raise InvalidRateError(f"Pilot {pilot} A is not valid for "
                                   f"station {self.station_id}.")

    def _valid_rate(self, pilot, atol=1e-3):
        """ Check if pilot is in the valid set.

        NOT IMPLEMENTED IN BaseEVSE. This method MUST be implemented in
        all subclasses.

        Args:
            pilot (float): Proposed pilot signal.
            atol: Absolute tolerance used when determining if a pilot
                belongs to the allowable rates set.

        Returns:
            bool: True if the proposed pilot signal is valid. False
                otherwise.
        """
        raise NotImplementedError

    def plugin(self, ev):
        """ Method to attach an EV to the EVSE.

        Args:
            ev (EV): EV which should be attached to the EVSE.

        Returns:
            None.

        Raises:
            StationOccupiedError: Exception raised when plugin is called by an EV is already attached to the EVSE.
        """
        if self.ev is None:
            self._ev = ev
        else:
            raise StationOccupiedError(
                f"Station {self._station_id} is occupied with ev "
                f"{self._ev.session_id}.")

    def unplug(self):
        """ Method to remove an EV currently attached to the EVSE.

        Sets ev to None and current_pilot to 0.

        Returns:
            None
        """
        self._ev = None
        self._current_pilot = 0


class EVSE(BaseEVSE):
    """ This class of EVSE allows for charging in a continuous range
    from min_rate to max_rate.

    Attributes:
        See BaseEVSE attributes.
        _max_rate (float): Maximum charging current allowed by the EVSE.
        _min_rate (float): Minimum charging current allowed by the EVSE.
    """
    def __init__(self, station_id, max_rate=float('inf'), min_rate=0):
        """ Initialize an EVSE instance.

        Args:
            See BaseEVSE __init__() Args.
            max_rate (float): Maximum charging current allowed by the
                EVSE.
            min_rate (float): Minimum charging current allowed by the
                EVSE.
        """
        super().__init__(station_id)
        self._max_rate = max_rate
        self._min_rate = min_rate

    @property
    def max_rate(self):
        """ Return maximum charging current allowed by the EVSE. (float) """
        return self._max_rate

    @property
    def min_rate(self):
        """ Return minimum charging current allowed by the EVSE. (float) """
        return self._min_rate

    @property
    def allowable_pilot_signals(self):
        """ Returns the allowable pilot signal levels for this EVSE.

        Implements abstract method allowable_pilot_signals from
        BaseEVSE.

        Returns:
            list[float]: List of 2 values: the min and max
                acceptable values.
        """
        return [self.min_rate, self.max_rate]

    def _valid_rate(self, pilot, atol=1e-3):
        """ Check if pilot is in the valid set.

        Implements abstract method _valid_rate from BaseEVSE.

        Args:
            pilot (float): Proposed pilot signal.
            atol: Absolute tolerance used when determining if a pilot
                belongs to the allowable rates set.

        Returns:
            bool: True if the proposed pilot signal is valid. False
                otherwise.
        """
        return (self.min_rate <= pilot + atol
                and pilot - atol <= self.max_rate)


class DeadbandEVSE(BaseEVSE):
    """ Subclass of BaseEVSE which enforces the J1772 deadband between
    0 - 6 A.

    Attributes:
        See BaseEVSE attributes.
        _max_rate (float): Maximum charging current allowed by the EVSE.
        _deadband_end (float): Upper end of the deadband. Pilot signals
            between 0 and this number are not allowed for this EVSE.

    """

    def __init__(self, station_id, deadband_end=6,
                 max_rate=float('inf'), min_rate=None):
        """ Initialize a DeadbandEVSE instance.

        Args:
            See EVSE __init__() Args.
            max_rate (float): Maximum charging current allowed by the
                EVSE.
            deadband_end (float): Upper end of the deadband. Pilot
                signals between 0 and this number are not allowed for
                this EVSE.
        """
        super().__init__(station_id)
        self._max_rate = max_rate
        self._deadband_end = deadband_end
        if min_rate is not None:
            warnings.warn(
                f"Keyword argument 'min_rate' is deprecated for class "
                f"DeadbandEVSE. Providing 'min_rate' will raise an "
                f"error in a future release of acnportal.",
                DeprecationWarning
            )

    @property
    def max_rate(self):
        """ Return maximum charging current allowed by the EVSE. (float) """
        return self._max_rate

    @property
    def deadband_end(self):
        """ Return deadband end of the EVSE. (float) """
        return self._deadband_end

    @property
    def allowable_pilot_signals(self):
        """ Returns the allowable pilot signal levels for this EVSE.

        It is implied that a 0 A signal is allowed.

        Implements abstract method allowable_pilot_signals from
        BaseEVSE.

        Returns:
            list[float]: List of 2 values: the min and max
                acceptable values.
        """
        return [self._deadband_end, self.max_rate]

    def _valid_rate(self, pilot, atol=1e-3):
        """ Check if pilot is in the valid set.

        Overrides super class method. Disallows rates between
        0 - 6 A as per the J1772 standard.

        Args:
            pilot: Proposed pilot signal.
            atol: Absolute tolerance used when determining if a pilot
                belongs to the allowable rates set.

        Returns:
            bool: True if the proposed pilot signal is valid. False
                otherwise.
        """
<<<<<<< HEAD
        return np.isclose(pilot, 0, atol) or pilot >= self._deadband_end
=======
        return (np.isclose(pilot, 0, atol=atol, rtol=0)
                or (self._deadband_end <= pilot + atol
                    and pilot - atol <= self.max_rate))
>>>>>>> 2e85ba3e


class FiniteRatesEVSE(BaseEVSE):
    """ Subclass of EVSE which allows for finite allowed rate sets.

    Most functionality remains the same except those differences noted
    below.

    Attributes:
        See BaseEVSE attributes.
        allowable_rates (iterable): Iterable of rates which are allowed
            by the EVSE. On initialization, allowable_rates is converted
            into a list of rates in increasing order that includes 0 and
            contains no duplicate values.

    """
    def __init__(self, station_id, allowable_rates):
        """ Initialize a DeadbandEVSE instance.

        Args:
            See EVSE __init__() Args.
            allowable_rates (iterable): Iterable of rates which are
                allowed by the EVSE. On initialization, allowable_rates
                is converted into a list of rates in increasing order
                that includes 0 and contains no duplicate values.
        """
        super().__init__(station_id)
        allowable_rates = set(allowable_rates)
        allowable_rates.add(0)
        self.allowable_rates = sorted(list(allowable_rates))
        self.is_continuous = False

    @property
    def max_rate(self):
        """ Return maximum charging current allowed by the EVSE. (float) """
        return max(self.allowable_rates)

    @property
    def min_rate(self):
        """ Return minimum charging current allowed by the EVSE. (float) """
        return min(self.allowable_rates)

    @property
    def allowable_pilot_signals(self):
        """ Returns the allowable pilot signal levels for this EVSE.

        Implements abstract method allowable_pilot_signals from
        BaseEVSE.

        Returns:
            list[float]: List of allowable pilot signals.
        """
        return self.allowable_rates

    def _valid_rate(self, pilot, atol=1e-3):
        """ Check if pilot is in the valid set.

        Overrides super class method. Checks if pilot is close to being
        in the allowable set.

        Args:
            pilot: Proposed pilot signal.
            atol: Absolute tolerance used when determining if a pilot
                belongs to the allowable rates set.

        Returns:
            bool: True if the proposed pilot signal is valid. False
                otherwise.
        """
        return np.any(np.isclose(pilot, self.allowable_rates,
                                 atol=1e-3, rtol=0))<|MERGE_RESOLUTION|>--- conflicted
+++ resolved
@@ -319,13 +319,13 @@
             bool: True if the proposed pilot signal is valid. False
                 otherwise.
         """
-<<<<<<< HEAD
-        return np.isclose(pilot, 0, atol) or pilot >= self._deadband_end
-=======
+        # TODO (zach): originally, this was:
+        #  return np.isclose(pilot, 0, atol) or pilot >= self._deadband_end
+        #  Was this for compatibility with cvxpy? If so, does the current
+        #  form from evse_refactor PR still work?
         return (np.isclose(pilot, 0, atol=atol, rtol=0)
                 or (self._deadband_end <= pilot + atol
                     and pilot - atol <= self.max_rate))
->>>>>>> 2e85ba3e
 
 
 class FiniteRatesEVSE(BaseEVSE):
