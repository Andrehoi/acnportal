--- conflicted
+++ resolved
@@ -39,15 +39,10 @@
     pass
 
 
-<<<<<<< HEAD
-class EVSE(BaseSimObj):
-    """ Class to model Electric Vehicle Supply Equipment (charging station).
-=======
-class BaseEVSE:
+class BaseEVSE(BaseSimObj):
     """ Abstract base class to model Electric Vehicle Supply Equipment
     (charging station). This class is meant to be inherited from to
     implement new EVSEs.
->>>>>>> 2e85ba3e
 
     Subclasses must implement the max_rate, allowable_pilot_signals,
     and _valid_rate methods.
@@ -460,8 +455,8 @@
             bool: True if the proposed pilot signal is valid. False
                 otherwise.
         """
-<<<<<<< HEAD
-        return np.any(np.isclose(pilot, self.allowable_rates, atol=1e-3))
+        return np.any(np.isclose(pilot, self.allowable_rates,
+                                 atol=1e-3, rtol=0))
 
     def _to_dict(self, context_dict=None):
         """ Implements BaseSimObj._to_dict. """
@@ -479,8 +474,4 @@
         out_obj._max_rate = attribute_dict['_max_rate']
         out_obj._min_rate = attribute_dict['_min_rate']
         return cls._from_dict_helper(
-            out_obj, attribute_dict, context_dict, loaded_dict)
-=======
-        return np.any(np.isclose(pilot, self.allowable_rates,
-                                 atol=1e-3, rtol=0))
->>>>>>> 2e85ba3e
+            out_obj, attribute_dict, context_dict, loaded_dict)