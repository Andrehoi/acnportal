--- conflicted
+++ resolved
@@ -1,10 +1,6 @@
 import copy
 from datetime import datetime
-<<<<<<< HEAD
-from typing import Optional, Dict, Tuple
-=======
 from typing import Dict
->>>>>>> 133ff393
 
 import warnings
 import json
