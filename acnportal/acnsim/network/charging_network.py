from .current import Current
import pandas as pd
import numpy as np
from collections import OrderedDict
import warnings

class ChargingNetwork:
    """
    The ChargingNetwork class describes the infrastructure of the charging network with
    information about the types of the charging station_schedule.

    Args:
        violation_tolerance (float): Absolute amount by which an input
            charging schedule may violate network constrants (A).
        relative_tolerance (float): Relative amount by which an input
            charging schedule may violate network constrants (A).
    """

    def __init__(self, violation_tolerance=1e-5, relative_tolerance=1e-7):
        self._EVSEs = OrderedDict()
        # Matrix of constraints
        self.constraint_matrix = None
        # Vector of limiting magnitudes
        self.magnitudes = np.array([])
        # List of constraints in order of addition to network
        self.constraint_index = []
        self._voltages = np.array([])
        self._phase_angles = np.array([])
        self.violation_tolerance = violation_tolerance
        self.relative_tolerance = relative_tolerance
        pass

    @property
    def current_charging_rates(self):
        """ Return the current actual charging rate of all EVSEs in the network. If no EV is
        attached to a given EVSE, that EVSE's charging rate is 0. In the returned array, the
        charging rates are given in the same order as the list of EVSEs given by station_ids

        Returns:
            np.Array: numpy ndarray of actual charging rates of all EVSEs in the network.
        """
        return np.array([evse.ev.current_charging_rate if evse.ev is not None else 0 for evse in self._EVSEs.values()])

    @property
    def station_ids(self):
        """ Return the IDs of all registered EVSEs.

        Returns:
            List[str]: List of all registered EVSE IDs.
        """
        return list(self._EVSEs.keys())

    @property
    def active_evs(self):
        """ Return all EVs which are connected to an EVSE and which are not already fully charged.

        Returns:
            List[EV]: List of EVs which can currently be charged.
        """
        return [evse.ev for evse in self._EVSEs.values() if evse.ev is not None and not evse.ev.fully_charged]

    @property
    def active_station_ids(self):
        """ Return IDs for all stations which have an active EV attached.

        Returns:
            List[str]: List of the station_id of all stations which have an active EV attached.
        """
        return [evse.station_id for evse in self._EVSEs.values() if evse.ev is not None and not evse.ev.fully_charged]

    @property
    def voltages(self):
        """ Return dictionary of voltages for all EVSEs in the network.

        Returns:
            Dict[str, float]: Dictionary mapping EVSE ids their input voltage. [V]
        """
        return {self.station_ids[i] : self._voltages[i] for i in range(len(self._voltages))}

    @property
    def phase_angles(self):
        """ Return dictionary of phase angles for all EVSEs in the network.

        Returns:
            Dict[str, float]: Dictionary mapping EVSE ids their input phase angle. [degrees]
        """
        return {self.station_ids[i] : self._phase_angles[i] for i in range(len(self._phase_angles))}

    def register_evse(self, evse, voltage, phase_angle):
        """ Register an EVSE with the network so it will be accessible to the rest of the simulation.

        Args:
            evse (EVSE): An EVSE object.
            voltage (float): Voltage feeding the EVSE (V).
            phase_angle (float): Phase angle of the voltage/current feeding the EVSE (degrees).

        Returns:
            None
        """
        self._EVSEs[evse.station_id] = evse
        self._voltages = np.append(self._voltages, voltage)
        self._phase_angles = np.append(self._phase_angles, phase_angle)

    def constraints_as_df(self):
        return pd.DataFrame(self.constraint_matrix, columns=self.station_ids, index=self.constraint_index)

    def add_constraint(self, current, limit, name=None):
        """ Add an additional constraint to the constraint DataFrame.

        Args:
            current (Current): Aggregate current which is constrained. See Current for more info.
            limit (float): Upper limit on the aggregate current.
            name (str): Name of this constraint.

        Returns:
            None
        """
        if name is None:
            name = '_const_{0}'.format(len(self.constraint_index))
        if name in self.constraint_index:
            warnings.warn(
                "Constraint {0} already added. Adding input constraint as new constraint. Use network.update_constraint to update constraint {0}".format(name),
                UserWarning)
            name = name + "_v2"
        for station_id in current.index:
            if station_id not in self._EVSEs:
                raise KeyError('Station {0} not found. Register station {0} to add constraint {1} to network.'.format(station_id, name))
        current.name = name
        self.magnitudes = np.append(self.magnitudes, limit)
        # Make a dataframe for the constraint matrix for easy addition of the new constraint
        constraint_frame = self.constraints_as_df()
        constraint_frame = constraint_frame.append(current).fillna(0)
        # Maintain a list of constraint ids for use with constraint_current.
        self.constraint_index = list(constraint_frame.index)
        # Update the numpy matrix of constraints by reconstructing it from constraint_frame.
        self.constraint_matrix = constraint_frame.reindex(columns=self.station_ids).to_numpy()

    def remove_constraint(self, name):
        """ Remove a network constraint.

        Args:
            name (str): Name of constriant to remove.

        Returns:
            None
        """
        if name not in self.constraint_index:
            raise KeyError('Cannot remove constraint {0}: not found in network.'.format(name))
        del_index = self.constraint_index.index(name)
        self.constraint_matrix = np.delete(self.constraint_matrix, (del_index), axis=0)
        self.magnitudes = np.delete(self.magnitudes, (del_index), axis=0)
        self.constraint_index.remove(name)

    def update_constraint(self, name, current, limit, new_name=None):
        """ Update a network constraint with a new aggregate current, limit, and name.

        Args:
            name (str): Name of constriant to update.
            current (Current): New current to update constraint with
            limit (float): New upper limit to update constraint with
            new_name (str): New name to give constraint

        Returns:
            None
        """
        if new_name is None:
            new_name = name
        if name not in self.constraint_index:
            raise KeyError('Cannot update constraint {0}: not found in network.'.format(name))
        self.remove_constraint(name)
        self.add_constraint(current, limit, name=new_name)


    def plugin(self, ev, station_id):
        """ Attach EV to a specific EVSE.

        Args:
            ev (EV): EV object which will be attached to the EVSE.
            station_id (str): ID of the EVSE.

        Returns:
            None

        Raises:
            KeyError: Raised when the station id has not yet been registered.
        """
        if station_id in self._EVSEs:
            self._EVSEs[station_id].plugin(ev)
        else:
            raise KeyError('Station {0} not found.'.format(station_id))

    def unplug(self, station_id):
        """ Detach EV from a specific EVSE.

        Args:
            station_id (str): ID of the EVSE.

        Returns:
            None

        Raises:
            KeyError: Raised when the station id has not yet been registered.
        """
        if station_id in self._EVSEs:
            self._EVSEs[station_id].unplug()
        else:
            raise KeyError('Station {0} not found.'.format(station_id))

    def get_ev(self, station_id):
        """ Return the EV attached to the specified EVSE.

        Args:
            station_id (str): ID of the EVSE.

        Returns:
            EV: The EV attached to the specified station.

        """
        if station_id in self._EVSEs:
            return self._EVSEs[station_id].ev
        else:
            raise KeyError('Station {0} not found.'.format(station_id))

    def update_pilots(self, pilots, i, period):
        """ Update the pilot signal sent to each EV. Also triggers the EVs to charge at the specified rate.

        Note that if a pilot is not sent to an EVSE the associated EV WILL NOT charge during that period.
        If station_id is pilots or a list does not include the current time index, a 0 pilot signal is passed to the
        EVSE.
        Station IDs not registered in the network are silently ignored.

        Args:
            pilots (np.Array): numpy array with a row for each station_id
                and a column for each time. Each entry in the Array corresponds to
                a charging rate (in A) at the staion given by the row at a time given by the column.
            i (int): Current time index of the simulation.
            period (float): Length of the charging period. [minutes]

        Returns:
            None
        """
        ids = self.station_ids
        for station_number in range(len(ids)):
            new_rate = pilots[station_number, i]
            self._EVSEs[ids[station_number]].set_pilot(new_rate, self._voltages[station_number], period)

    def constraint_current(self, input_schedule, constraints=None, time_indices=None, linear=False):
        """ Return the aggregate currents subject to the given constraints. If constraints=None,
        return all aggregate currents.

        Args:
            input_schedule (np.Array): 2-D matrix with each row corresponding to an EVSE and each
                column corresponding to a time index in the schedule.
            constraints (List[str]): List of constraint id's for which to calculate aggregate current. If
                None, calculates aggregate currents for all constraints.
            time_indices (List[int]): List of time indices for which to calculate aggregate current. If None,
                calculates aggregate currents for all timesteps.
            linear (bool): If True, linearize all constraints to a more conservative but easier to compute constraint by
                ignoring the phase angle and taking the absolute value of all load coefficients. Default False.

        Returns:
            np.Array: Aggregate currents subject to the given constraints.
        """
        schedule_matrix = np.array(input_schedule)
        # Convert list of constraint id's to list of indices in constraint matrix
        if constraints is not None:
            constraint_indices = [i for i in range(len(self.constraint_index)) if self.constraint_index[i] in constraints]
        else:
            constraint_indices = list(range(len(self.constraint_index)))

        # If we only want the constraint currents at specific time indices,
        # index schedule_matrix columns using these indices
        if time_indices is not None:
            schedule_matrix = schedule_matrix[:, time_indices]

        if linear:
            return np.abs(self.constraint_matrix[constraint_indices]@schedule_matrix).astype('complex')
        else:
            # build vector of phase angles on EVSE
            angle_coeffs = np.exp(1j*np.deg2rad(self._phase_angles))

            # multiply schedule by angles matrix element-wise
            phasor_schedule = (schedule_matrix.T * angle_coeffs).T

            # multiply constraint matrix by current schedule, shifted by the phases
            return self.constraint_matrix[constraint_indices]@phasor_schedule

    def is_feasible(self, schedule_matrix, linear=False, violation_tolerance=None, relative_tolerance=None):
        """ Return if a set of current magnitudes for each load are feasible.

        For a given constraint, the larger of the violation_tolerance
        and relative_tolerance is used to evaluate feasibility.

        Args:
            schedule_matrix (np.Array): 2-D matrix with each row corresponding to an EVSE and each
                column corresponding to a time index in the schedule.
            linear (bool): If True, linearize all constraints to a more conservative but easier to compute constraint by
                ignoring the phase angle and taking the absolute value of all load coefficients. Default False.
            violation_tolerance (float): Absolute amount by which
                schedule_matrix may violate network constraints. Default
                None, in which case the network's violation_tolerance
                attribute is used.
            relative_tolerance (float): Relative amount by which
                schedule_matrix may violate network constraints. Default
                None, in which case the network's relative_tolerance
                attribute is used.

        Returns:
            np.ndarray[bool]: If load_currents is feasible at time t according to this set of constraints.
        """
        # If no violation_tolerance is specified, default to the network's violation_tolerance.
        if violation_tolerance is None:
            violation_tolerance = self.violation_tolerance
        if relative_tolerance is None:
            relative_tolerance = self.relative_tolerance
        rel_magnitude_tol = self.magnitudes * relative_tolerance

        # If there are no constraints (magnitudes vector is empty) return True
        if not len(self.magnitudes):
            return True

        # Calculate aggregate currents for each constraint
        aggregate_currents = self.constraint_current(schedule_matrix, linear=linear)

        # Ensure each aggregate current is less than its limit, returning False if not
<<<<<<< HEAD
        if linear:
            return self.magnitudes >= np.abs(aggregate_currents)
        else:
            schedule_length = len(schedule_matrix[0])
            return np.tile(self.magnitudes, (schedule_length, 1)).T >= np.abs(aggregate_currents)
=======
        schedule_length = schedule_matrix.shape[1]
        return np.all(np.tile(self.magnitudes + np.maximum(violation_tolerance, rel_magnitude_tol), (schedule_length, 1)).T >= np.abs(aggregate_currents))
>>>>>>> 08618940


class StationOccupiedError(Exception):
    """ Exception which is raised when trying to add an EV to an EVSE which is already occupied."""
    pass<|MERGE_RESOLUTION|>--- conflicted
+++ resolved
@@ -323,16 +323,8 @@
         aggregate_currents = self.constraint_current(schedule_matrix, linear=linear)
 
         # Ensure each aggregate current is less than its limit, returning False if not
-<<<<<<< HEAD
-        if linear:
-            return self.magnitudes >= np.abs(aggregate_currents)
-        else:
-            schedule_length = len(schedule_matrix[0])
-            return np.tile(self.magnitudes, (schedule_length, 1)).T >= np.abs(aggregate_currents)
-=======
         schedule_length = schedule_matrix.shape[1]
-        return np.all(np.tile(self.magnitudes + np.maximum(violation_tolerance, rel_magnitude_tol), (schedule_length, 1)).T >= np.abs(aggregate_currents))
->>>>>>> 08618940
+        return np.tile(self.magnitudes + np.maximum(violation_tolerance, rel_magnitude_tol), (schedule_length, 1)).T >= np.abs(aggregate_currents)
 
 
 class StationOccupiedError(Exception):
