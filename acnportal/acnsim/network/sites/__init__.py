--- conflicted
+++ resolved
@@ -1,8 +1,4 @@
 from .caltech_acn import caltech_acn, CaltechACN
-<<<<<<< HEAD
-from .simple_acn import simple_acn, simplest_acn
-=======
 from .office001_acn import office001_acn
 from .jpl_acn import jpl_acn
-from .auto_acn import simple_acn
->>>>>>> c1a25410
+from .auto_acn import simple_acn