from unittest import TestCase

import pandas as pd

from acnportal.acnsim import Current


class TestCurrent(TestCase):
    def setUp(self):
        pass

    def test_init_loads_dict_input(self):
        curr_dict = {"PS-001": 0.25, "PS-002": 0.50, "PS-003": -0.25}
        self.current = Current(curr_dict)
        pd.testing.assert_series_equal(
            self.current,
<<<<<<< HEAD
            Current(
                pd.Series([0.25, 0.50, -0.25], index=["PS-001", "PS-002", "PS-003"])
            ),
=======
            pd.Series([0.25, 0.50, -0.25], index=["PS-001", "PS-002", "PS-003"]),
            check_series_type=False,
>>>>>>> c5c61566
        )

    def test_init_str_load_input(self):
        curr_str = "PS-001"
        self.current = Current(curr_str)
        pd.testing.assert_series_equal(
<<<<<<< HEAD
            self.current, Current(pd.Series([1], index=["PS-001"]))
=======
            self.current, pd.Series([1], index=["PS-001"]), check_series_type=False
>>>>>>> c5c61566
        )

    def test_init_none_input(self):
        self.current = Current()
        # The object type is specified explicitly here to address a
        # warning in pandas 1.x.
        pd.testing.assert_series_equal(
<<<<<<< HEAD
            self.current, Current(pd.Series(dtype="float64"))
=======
            self.current, pd.Series(dtype="float64"), check_series_type=False
>>>>>>> c5c61566
        )

    def test_init_str_lst_input(self):
        curr_strs = ["PS-001", "PS-002", "PS-003"]
        self.current = Current(curr_strs)
        pd.testing.assert_series_equal(
            self.current,
<<<<<<< HEAD
            Current(pd.Series([1, 1, 1], index=["PS-001", "PS-002", "PS-003"])),
=======
            pd.Series([1, 1, 1], index=["PS-001", "PS-002", "PS-003"]),
            check_series_type=False,
>>>>>>> c5c61566
        )

    def test_add_current_equal_station_ids(self):
        curr_dict1 = {"PS-001": 0.25, "PS-002": 0.50, "PS-003": -0.25}
        self.current1 = Current(curr_dict1)
        curr_dict2 = {"PS-001": 0.30, "PS-002": -0.60, "PS-003": 0.50}
        self.current2 = Current(curr_dict2)
        self.sum_curr = self.current1 + self.current2
        self.assertIsInstance(self.sum_curr, Current)
        pd.testing.assert_series_equal(
            self.sum_curr,
<<<<<<< HEAD
            Current(
                pd.Series([0.55, -0.10, 0.25], index=["PS-001", "PS-002", "PS-003"])
            ),
=======
            pd.Series([0.55, -0.10, 0.25], index=["PS-001", "PS-002", "PS-003"]),
            check_series_type=False,
>>>>>>> c5c61566
        )

    def test_add_current_unequal_station_ids(self):
        curr_dict1 = {"PS-001": 0.25, "PS-002": 0.50, "PS-003": -0.25}
        self.current1 = Current(curr_dict1)
        curr_dict2 = {"PS-006": 0.30, "PS-004": -0.60, "PS-002": 0.50}
        self.current2 = Current(curr_dict2)
        self.sum_curr = self.current1 + self.current2
        self.assertIsInstance(self.sum_curr, Current)
        pd.testing.assert_series_equal(
            self.sum_curr,
            Current(
                pd.Series(
                    [0.25, 1.00, -0.25, -0.60, 0.30],
                    index=["PS-001", "PS-002", "PS-003", "PS-004", "PS-006"],
                )
            ),
<<<<<<< HEAD
=======
            check_series_type=False,
>>>>>>> c5c61566
        )

    def test_sub_current_unequal_station_ids(self):
        curr_dict1 = {"PS-001": 0.25, "PS-002": 0.50, "PS-003": -0.25}
        self.current1 = Current(curr_dict1)
        curr_dict2 = {"PS-006": 0.30, "PS-004": -0.60, "PS-002": 0.50}
        self.current2 = Current(curr_dict2)
        self.diff_curr = self.current1 - self.current2
        self.assertIsInstance(self.diff_curr, Current)
        pd.testing.assert_series_equal(
            self.diff_curr,
            Current(
                pd.Series(
                    [0.25, 0.00, -0.25, 0.60, -0.30],
                    index=["PS-001", "PS-002", "PS-003", "PS-004", "PS-006"],
                )
            ),
<<<<<<< HEAD
=======
            check_series_type=False,
>>>>>>> c5c61566
        )

    def test_mul_current(self):
        curr_dict = {"PS-001": 0.25, "PS-002": 0.50, "PS-003": -0.25}
        self.current = Current(curr_dict)
        self.current *= 2
        self.assertIsInstance(self.current, Current)
        pd.testing.assert_series_equal(
            self.current,
<<<<<<< HEAD
            Current(
                pd.Series([0.50, 1.00, -0.5], index=["PS-001", "PS-002", "PS-003"])
            ),
=======
            pd.Series([0.50, 1.00, -0.5], index=["PS-001", "PS-002", "PS-003"]),
            check_series_type=False,
>>>>>>> c5c61566
        )<|MERGE_RESOLUTION|>--- conflicted
+++ resolved
@@ -14,25 +14,15 @@
         self.current = Current(curr_dict)
         pd.testing.assert_series_equal(
             self.current,
-<<<<<<< HEAD
-            Current(
-                pd.Series([0.25, 0.50, -0.25], index=["PS-001", "PS-002", "PS-003"])
-            ),
-=======
             pd.Series([0.25, 0.50, -0.25], index=["PS-001", "PS-002", "PS-003"]),
             check_series_type=False,
->>>>>>> c5c61566
         )
 
     def test_init_str_load_input(self):
         curr_str = "PS-001"
         self.current = Current(curr_str)
         pd.testing.assert_series_equal(
-<<<<<<< HEAD
-            self.current, Current(pd.Series([1], index=["PS-001"]))
-=======
             self.current, pd.Series([1], index=["PS-001"]), check_series_type=False
->>>>>>> c5c61566
         )
 
     def test_init_none_input(self):
@@ -40,11 +30,7 @@
         # The object type is specified explicitly here to address a
         # warning in pandas 1.x.
         pd.testing.assert_series_equal(
-<<<<<<< HEAD
-            self.current, Current(pd.Series(dtype="float64"))
-=======
             self.current, pd.Series(dtype="float64"), check_series_type=False
->>>>>>> c5c61566
         )
 
     def test_init_str_lst_input(self):
@@ -52,12 +38,8 @@
         self.current = Current(curr_strs)
         pd.testing.assert_series_equal(
             self.current,
-<<<<<<< HEAD
-            Current(pd.Series([1, 1, 1], index=["PS-001", "PS-002", "PS-003"])),
-=======
             pd.Series([1, 1, 1], index=["PS-001", "PS-002", "PS-003"]),
             check_series_type=False,
->>>>>>> c5c61566
         )
 
     def test_add_current_equal_station_ids(self):
@@ -69,14 +51,8 @@
         self.assertIsInstance(self.sum_curr, Current)
         pd.testing.assert_series_equal(
             self.sum_curr,
-<<<<<<< HEAD
-            Current(
-                pd.Series([0.55, -0.10, 0.25], index=["PS-001", "PS-002", "PS-003"])
-            ),
-=======
             pd.Series([0.55, -0.10, 0.25], index=["PS-001", "PS-002", "PS-003"]),
             check_series_type=False,
->>>>>>> c5c61566
         )
 
     def test_add_current_unequal_station_ids(self):
@@ -94,10 +70,7 @@
                     index=["PS-001", "PS-002", "PS-003", "PS-004", "PS-006"],
                 )
             ),
-<<<<<<< HEAD
-=======
             check_series_type=False,
->>>>>>> c5c61566
         )
 
     def test_sub_current_unequal_station_ids(self):
@@ -115,10 +88,7 @@
                     index=["PS-001", "PS-002", "PS-003", "PS-004", "PS-006"],
                 )
             ),
-<<<<<<< HEAD
-=======
             check_series_type=False,
->>>>>>> c5c61566
         )
 
     def test_mul_current(self):
@@ -128,12 +98,6 @@
         self.assertIsInstance(self.current, Current)
         pd.testing.assert_series_equal(
             self.current,
-<<<<<<< HEAD
-            Current(
-                pd.Series([0.50, 1.00, -0.5], index=["PS-001", "PS-002", "PS-003"])
-            ),
-=======
             pd.Series([0.50, 1.00, -0.5], index=["PS-001", "PS-002", "PS-003"]),
             check_series_type=False,
->>>>>>> c5c61566
         )