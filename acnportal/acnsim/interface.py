--- conflicted
+++ resolved
@@ -1,11 +1,9 @@
 """
 This module contains methods for directly interacting with the _simulator.
 """
-from datetime import timedelta
 import numpy as np
 from datetime import timedelta
 from collections import namedtuple
-
 
 
 class Interface:
@@ -130,7 +128,6 @@
     def evse_phase(self, station_id):
         """ Returns the phase angle of the EVSE.
 
-<<<<<<< HEAD
         Args:
             station_id (str): The ID of the station for which the allowable rates should be returned.
 
@@ -138,9 +135,6 @@
             float: phase angle of the EVSE. [degrees]
         """
         return self._simulator.network.phase_angles[station_id]
-=======
-        return self._simulator.network.voltages[station_id]
->>>>>>> d8e2a6c5
 
     def remaining_amp_periods(self, ev):
         """ Return the EV's remaining demand in A*periods.
@@ -197,14 +191,6 @@
         return self._simulator.network.is_feasible(schedule_matrix, linear)
 
     def get_prices(self, length, start=None):
-<<<<<<< HEAD
-        """
-        Get a vector of prices beginning at time start and continuing for length periods.
-
-        :param int start: Time step of the simulation where price vector should begin.
-        :param int length: Number of elements in the prices vector. One entry per period.
-        :return: vector of floats of length length where each entry is a price which is valid for one period. [$/kWh]
-=======
         """ Get a vector of prices beginning at time start and continuing for length periods. ($/kWh)
 
         Args:
@@ -214,28 +200,16 @@
 
         Returns:
             np.ndarray[float]: Array of floats where each entry is the price for the corresponding period. ($/kWh)
->>>>>>> d8e2a6c5
         """
         if 'tariff' in self._simulator.signals:
             if start is None:
                 start = self.current_time
-<<<<<<< HEAD
-            price_start = self._simulator.start + timedelta(minutes=self.period) * start
-=======
             price_start = self._simulator.start + timedelta(minutes=self.period)*start
->>>>>>> d8e2a6c5
             return np.array(self._simulator.signals['tariff'].get_tariffs(price_start, length, self.period))
         else:
             raise ValueError('No pricing method is specified.')
 
     def get_demand_charge(self, start=None):
-<<<<<<< HEAD
-        """
-        Get the demand charge scaled according to the length of the scheduling period.
-
-        :param int start: Time step of the simulation where price vector should begin.
-        :return: float Demand charge for the scheduling period. [$/kW]
-=======
         """ Get the demand charge for the given period. ($/kW)
 
         Args:
@@ -244,7 +218,6 @@
 
         Returns:
             float: Demand charge for the given period. ($/kW)
->>>>>>> d8e2a6c5
         """
         if 'tariff' in self._simulator.signals:
             if start is None:
@@ -255,18 +228,10 @@
             raise ValueError('No pricing method is specified.')
 
     def get_prev_peak(self):
-<<<<<<< HEAD
-        """
-        Get the highest aggregate peak demand so far in the simulation.
-
-        :return: peak demand so far in the simulation.
-        :rtype: float
-=======
         """ Get the highest aggregate peak demand so far in the simulation.
 
         Returns:
             float: Peak demand so far in the simulation. (A)
->>>>>>> d8e2a6c5
         """
         return self._simulator.peak
 
@@ -274,7 +239,3 @@
 class InvalidScheduleError(Exception):
     """ Raised when the schedule passed to the simulator is invalid. """
     pass
-<<<<<<< HEAD
-
-=======
->>>>>>> d8e2a6c5
