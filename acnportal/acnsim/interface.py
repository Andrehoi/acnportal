--- conflicted
+++ resolved
@@ -276,10 +276,4 @@
 
 
 class InvalidScheduleError(Exception):
-<<<<<<< HEAD
-    """ Raised when the schedule passed to the simulator is invalid. """
-
-    pass
-=======
-    """ Raised when the schedule passed to the simulator is invalid. """
->>>>>>> 7d1ab8d2
+    """ Raised when the schedule passed to the simulator is invalid. """