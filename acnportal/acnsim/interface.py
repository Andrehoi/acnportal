--- conflicted
+++ resolved
@@ -1,13 +1,9 @@
 """
 This module contains methods for directly interacting with the _simulator.
 """
-<<<<<<< HEAD
 from datetime import timedelta
 import numpy as np
 
-=======
-import numpy as np
->>>>>>> 927b8c7c
 
 class Interface:
     """ Interface between algorithms and the ACN Simulation Environment."""
