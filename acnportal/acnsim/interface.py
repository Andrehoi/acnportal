--- conflicted
+++ resolved
@@ -1,13 +1,9 @@
 """
 This module contains methods for directly interacting with the _simulator.
 """
-<<<<<<< HEAD
 from datetime import timedelta
 import numpy as np
 
-=======
-import numpy as np
->>>>>>> 6f7743b9
 
 class Interface:
     """ Interface between algorithms and the ACN Simulation Environment."""
