--- conflicted
+++ resolved
@@ -84,8 +84,10 @@
             int: Last timestamp in the event queue, or None if the
                 event queue is empty.
         """
-<<<<<<< HEAD
-        return max(self._queue, key=lambda x: x[0])[0]
+        if not self.empty():
+            return max(self._queue, key=lambda x: x[0])[0]
+        else:
+            return None
 
     def get_last_predicted_timestamp(self):
         """ Return the timestamp of the last EV departure in the queue.
@@ -93,10 +95,4 @@
         Returns:
             int: Last timestamp of an EV departure in the event queue
         """
-        return max(self._queue, key=lambda x: x[1].ev.departure if hasattr(x[1], 'ev') else 0)[1].ev.departure
-=======
-        if not self.empty():
-            return max(self._queue, key=lambda x: x[0])[0]
-        else:
-            return None
->>>>>>> 2cefa6ae
+        return max(self._queue, key=lambda x: x[1].ev.departure if hasattr(x[1], 'ev') else 0)[1].ev.departure