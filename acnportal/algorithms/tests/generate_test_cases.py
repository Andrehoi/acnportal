# coding=utf-8
""" Functions to generate Sessions and Infrastructures for testing algorithms. """
from typing import List, Iterable, Optional, Dict, Union

import numpy as np
from typing_extensions import TypedDict


SessionDict = TypedDict(
    "SessionDict",
    {
        "station_id": str,
        "session_id": str,
        "requested_energy": float,
        "energy_delivered": float,
        "arrival": int,
        "departure": int,
        "estimated_departure": Optional[int],
        "min_rates": Union[float, Iterable[float], np.ndarray],
        "max_rates": Union[float, Iterable[float], np.ndarray],
    },
)


def session_generator(
    num_sessions: int,
    arrivals: List[int],
    departures: List[int],
    requested_energy: List[float],
    remaining_energy: List[float],
    max_rates: List[Union[float, Iterable[float], np.ndarray]],
    min_rates: Optional[List[Union[float, Iterable[float], np.ndarray]]] = None,
    station_ids: Optional[List[str]] = None,
    estimated_departures: Optional[List[Union[float, Iterable[float], np.ndarray]]] = None
) -> List[SessionDict]:
    """ Generate Sessions with the input info in dict format. """
    sessions: List[SessionDict] = []
    min_rates_processed: List[
        Union[float, Iterable[float], np.ndarray]
    ] = min_rates if min_rates is not None else [0] * num_sessions
    for i in range(num_sessions):
        station_id: str = station_ids[i] if station_ids is not None else f"{i}"
        session_id: str = f"{i}"
        s: SessionDict = {
            "station_id": station_id,
            "session_id": session_id,
            "requested_energy": requested_energy[i],
            "energy_delivered": requested_energy[i] - remaining_energy[i],
            "arrival": arrivals[i],
            "departure": departures[i],
<<<<<<< HEAD
            "estimated_departure": None,
            "min_rates": min_rates_processed[i],
=======
            "estimated_departure": estimated_departures[i] if estimated_departures is not None else departures[i],
            "min_rates": min_rates[i],
>>>>>>> b978a656
            "max_rates": max_rates[i],
        }
        sessions.append(s)
    return sessions


InfrastructureDict = Dict[str, Union[np.ndarray, List[str], List[np.ndarray]]]


def single_phase_single_constraint(
    num_evses: int,
    limit: float,
    max_pilot: float = 32,
    min_pilot: float = 8,
    allowable_pilots: Optional[List[np.ndarray]] = None,
    is_continuous: Optional[np.ndarray] = None,
) -> InfrastructureDict:
    """ Generates a single-phase one-constraint network; returns the corresponding
    infrastructure info in a dict. """
    allowable_pilots_processed: List[np.ndarray] = [
        np.array([min_pilot, max_pilot])
    ] * num_evses if allowable_pilots is None else allowable_pilots
    is_continuous_processed: np.ndarray = np.ones(
        num_evses, dtype=bool
    ) if is_continuous is None else is_continuous
    infrastructure: InfrastructureDict = {
        "constraint_matrix": np.ones((1, num_evses)),
        "constraint_limits": np.array([limit]),
        "phases": np.zeros(num_evses),
        "voltages": np.repeat(208, num_evses),
        "constraint_ids": ["all"],
        "station_ids": [f"{i}" for i in range(num_evses)],
        "max_pilot": np.repeat(max_pilot, num_evses),
        "min_pilot": np.repeat(min_pilot, num_evses),
        "allowable_pilots": allowable_pilots_processed,
        "is_continuous": is_continuous_processed,
    }
    return infrastructure


def three_phase_balanced_network(
    evses_per_phase: int,
    limit: float,
    max_pilot: float = 32,
    min_pilot: float = 8,
    allowable_pilots: Optional[List[Iterable[float]]] = None,
    is_continuous: Optional[np.ndarray] = None,
) -> InfrastructureDict:
    """ Generates a 3-phase 3-constraint network; returns the corresponding
    infrastructure info in a dict. """
    n: int = evses_per_phase
    num_evses: int = 3 * evses_per_phase
    allowable_pilots_processed: List[np.ndarray] = [
        np.array([min_pilot, max_pilot])
    ] * num_evses if allowable_pilots is None else allowable_pilots
    is_continuous_processed: np.ndarray = np.ones(
        num_evses, dtype=bool
    ) if is_continuous is None else is_continuous
    infrastructure: InfrastructureDict = {
        "constraint_matrix": np.array(
            [
                [1] * n + [-1] * n + [0] * n,
                [0] * n + [1] * n + [-1] * n,
                [-1] * n + [0] * n + [1] * n,
            ]
        ),
        "constraint_limits": np.repeat(limit, 3),
        "phases": np.array([0] * n + [-120] * n + [120] * n),
        "voltages": np.repeat(208, 3 * evses_per_phase),
        "constraint_ids": ["AB", "BC", "CA"],
        "station_ids": [f"{i}" for i in range(num_evses)],
        "max_pilot": np.repeat(max_pilot, num_evses),
        "min_pilot": np.repeat(min_pilot, num_evses),
        "allowable_pilots": allowable_pilots_processed,
        "is_continuous": is_continuous_processed,
    }
    return infrastructure<|MERGE_RESOLUTION|>--- conflicted
+++ resolved
@@ -48,13 +48,8 @@
             "energy_delivered": requested_energy[i] - remaining_energy[i],
             "arrival": arrivals[i],
             "departure": departures[i],
-<<<<<<< HEAD
-            "estimated_departure": None,
+            "estimated_departure": estimated_departures[i] if estimated_departures is not None else departures[i],
             "min_rates": min_rates_processed[i],
-=======
-            "estimated_departure": estimated_departures[i] if estimated_departures is not None else departures[i],
-            "min_rates": min_rates[i],
->>>>>>> b978a656
             "max_rates": max_rates[i],
         }
         sessions.append(s)
