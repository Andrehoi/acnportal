--- conflicted
+++ resolved
@@ -30,12 +30,8 @@
         self.max_recompute = 1  # Call algorithm each period since it only returns a rate for the next period.
 
     def sorting_algorithm(self, active_sessions, infrastructure):
-<<<<<<< HEAD
         """ Schedule EVs by first sorting them by sort_fn, then allocating
             them their maximum feasible rate.
-=======
-        """ Schedule EVs by first sorting them by sort_fn, then allocating them their maximum feasible rate.
->>>>>>> 8d9d5c37
 
         Implements abstract method schedule from BaseAlgorithm.
 
@@ -55,26 +51,16 @@
         for session in queue:
             station_index = infrastructure.get_station_index(
                 session.station_id)
-<<<<<<< HEAD
-            if infrastructure.is_continuous[station_index]:
-                charging_rate = self.max_feasible_rate(station_index,
-                                                       session.max_rates[0],
-=======
             ub = min(session.max_rates[0],
                      infrastructure.max_pilot[station_index])
             if infrastructure.is_continuous[station_index]:
                 charging_rate = self.max_feasible_rate(station_index,
                                                        ub,
->>>>>>> 8d9d5c37
                                                        schedule,
                                                        infrastructure,
                                                        eps=0.0001)
             else:
-<<<<<<< HEAD
-                allowable = infrastructure.allowable_pilots[station_index]
-=======
                 allowable = [a for a in infrastructure.allowable_pilots[station_index] if a <= ub]
->>>>>>> 8d9d5c37
                 charging_rate = self.discrete_max_feasible_rate(station_index,
                                                                 allowable,
                                                                 schedule,
@@ -84,12 +70,7 @@
 
     def max_feasible_rate(self, station_index, ub, schedule, infrastructure,
                           eps=0.0001):
-<<<<<<< HEAD
-        """ Return the maximum feasible rate less than ub subject to the
-            environment's constraints.
-=======
         """ Return the maximum feasible rate less than ub subject to the environment's constraints.
->>>>>>> 8d9d5c37
 
         If schedule contains non-zero elements at the given time, these are
         treated as fixed allocations and this function will include them
@@ -99,32 +80,25 @@
             station_index (int): Index for the station in the schedule
                 vector.
             ub (float): Upper bound on the charging rate. [A]
-<<<<<<< HEAD
+            schedule (Dict[str, List[float]]): Dictionary mapping a station_id to a list of already fixed
+                charging rates.
+            infrastructure (InfrastructureInfo): Description of the electrical
+                infrastructure.
+            eps (float): Accuracy to which the max rate should be calculated. (When the binary search is terminated.)
             schedule (Dict[str, List[float]]): Dictionary mapping a station_id
                 to a list of already fixed charging rates.
             infrastructure (InfrastructureInfo): Description of the electrical
                 infrastructure.
             eps (float): Accuracy to which the max rate should be calculated.
                 (When the binary search is terminated.)
-=======
-            schedule (Dict[str, List[float]]): Dictionary mapping a station_id to a list of already fixed
-                charging rates.
-            infrastructure (InfrastructureInfo): Description of the electrical
-                infrastructure.
-            eps (float): Accuracy to which the max rate should be calculated. (When the binary search is terminated.)
->>>>>>> 8d9d5c37
 
         Returns:
             float: maximum feasible rate less than ub subject to the
                 environment's constraints. [A]
         """
         def bisection(_index, _lb, _ub, _schedule):
-<<<<<<< HEAD
             """ Use the bisection method to find the maximum feasible charging
                 rate for the EV. """
-=======
-            """ Use the bisection method to find the maximum feasible charging rate for the EV. """
->>>>>>> 8d9d5c37
             mid = (_ub + _lb) / 2
             new_schedule = copy(schedule)
             new_schedule[_index] = mid
@@ -221,14 +195,9 @@
     constrains become binding.
 
     Args:
-<<<<<<< HEAD
         sort_fn (Callable[List[EV]]): Function which takes in a list of EVs
             and returns a list of the same EVs but sorted according to some
             metric.
-=======
-        sort_fn (Callable[List[EV]]): Function which takes in a list of EVs and returns a list of the same EVs but
-            sorted according to some metric.
->>>>>>> 8d9d5c37
         continuous_inc (float): Increment to use when pilot signal is
             continuously controllable.
     """
@@ -261,11 +230,8 @@
                     np.arange(session.min_rates[0],
                               session.max_rates[0]+1e-7,
                               self.continuous_inc)
-<<<<<<< HEAD
-=======
             ub = min(session.max_rates[0], infrastructure.max_pilot[i])
             infrastructure.allowable_pilots[i] = [a for a in infrastructure.allowable_pilots[i] if a <= ub]
->>>>>>> 8d9d5c37
 
         while len(queue) > 0:
             session = queue.popleft()
