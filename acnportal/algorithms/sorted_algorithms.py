--- conflicted
+++ resolved
@@ -275,8 +275,4 @@
         rpt = iface.remaining_amp_periods(ev) / iface.max_pilot_signal(ev.station_id)
         return rpt
 
-<<<<<<< HEAD
-    return sorted(evs, key=lambda x: remaining_processing_time(x), reverse=True)
-=======
-    return sorted(evs, key=remaining_processing_time, reverse=True)
->>>>>>> 7d1ab8d2
+    return sorted(evs, key=remaining_processing_time, reverse=True)