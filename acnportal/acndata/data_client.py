--- conflicted
+++ resolved
@@ -96,9 +96,6 @@
         return r.headers["x-total-count"]
 
     def get_sessions_by_time(
-<<<<<<< HEAD
-        self, site, start=None, end=None, min_energy=None, timeseries=False, count=False
-=======
         self,
         site,
         start: Optional[datetime] = None,
@@ -106,7 +103,6 @@
         min_energy=None,
         timeseries=False,
         count=False,
->>>>>>> 7d1ab8d2
     ):
         """ Wrapper for get_sessions with condition based on start and end times and a minimum energy delivered.
 
