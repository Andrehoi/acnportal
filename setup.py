--- conflicted
+++ resolved
@@ -24,13 +24,8 @@
         "Operating System :: OS Independent",
     ],
     install_requires=[
-<<<<<<< HEAD
-        "numpy >= 1.16.5",
-        "pandas >= 1.1.0",
-=======
         "numpy",
         "pandas >= 1.1.0, < 1.2.0",
->>>>>>> 79b5c073
         "matplotlib",
         "requests",
         "pytz",
