import setuptools

with open("README.md", "r") as fh:
    long_description = fh.read()
setuptools.setup(
    name="acnportal",
<<<<<<< HEAD
    version="0.1.3",
    author="Zachary Lee",
    author_email="zlee@caltech.edu",
=======
    version="0.2.1",
    author="Zachary Lee, Sunash Sharma",
    author_email="ev-help@caltech.edu",
>>>>>>> 7d1ab8d2
    url="https://github.com/zach401/acnportal",
    description="A package of tools for large-scale EV charging research.",
    long_description=long_description,
    long_description_content_type="text/markdown",
    packages=setuptools.find_packages(),
    package_data={
        "": [
            "LICENSE.txt",
            "THANKS.txt",
            "acnportal/signals/tariffs/tariff_schedules/*",
        ]
    },
    include_package_data=True,
    classifiers=[
        "Development Status :: 3 - Alpha",
        "Programming Language :: Python",
        "License :: OSI Approved :: BSD License",
        "Operating System :: OS Independent",
    ],
    install_requires=["numpy", "pandas", "matplotlib", "requests", "pytz"],
)<|MERGE_RESOLUTION|>--- conflicted
+++ resolved
@@ -4,15 +4,9 @@
     long_description = fh.read()
 setuptools.setup(
     name="acnportal",
-<<<<<<< HEAD
-    version="0.1.3",
-    author="Zachary Lee",
-    author_email="zlee@caltech.edu",
-=======
     version="0.2.1",
     author="Zachary Lee, Sunash Sharma",
     author_email="ev-help@caltech.edu",
->>>>>>> 7d1ab8d2
     url="https://github.com/zach401/acnportal",
     description="A package of tools for large-scale EV charging research.",
     long_description=long_description,
