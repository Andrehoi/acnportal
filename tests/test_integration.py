from unittest import TestCase

from acnportal import acnsim
from acnportal.acnsim import Simulator
from acnportal.acnsim import acndata_events
from acnportal.acnsim import sites
from acnportal.algorithms import BaseAlgorithm
from datetime import datetime

import pytz
import numpy as np
import os
import json
from copy import deepcopy


class EarliestDeadlineFirstAlgoStateful(BaseAlgorithm):
    """ See EarliestDeadlineFirstAlgo in tutorial 2. This is a stateful version that
    occasionally records charging rates and pilot signals to test the last_applied_pilot_signals
    and last_actual_charging_rate functions in Interface.
    """

    def __init__(self, increment=1):
        super().__init__()
        self._increment = increment
        self.polled_pilots = {}
        self.polled_charging_rates = {}
        self.max_recompute = 1

    def schedule(self, active_evs):
        schedule = {ev.station_id: [0] for ev in active_evs}

        sorted_evs = sorted(active_evs, key=lambda x: x.departure)

        for ev in sorted_evs:
            schedule[ev.station_id] = [self.interface.max_pilot_signal(ev.station_id)]

            while not self.interface.is_feasible(schedule):
                schedule[ev.station_id][0] -= self._increment

                if schedule[ev.station_id][0] < 0:
                    schedule[ev.station_id] = [0]
                    break
        if not self.interface.current_time % 100:
            self.polled_pilots[
                str(self.interface.current_time)
            ] = self.interface.last_applied_pilot_signals
            self.polled_charging_rates[
                str(self.interface.current_time)
            ] = self.interface.last_actual_charging_rate
        return schedule


def to_array_dict(list_dict):
    """ Converts a dictionary of strings to lists to a dictionary of strings to numpy arrays. """
    return {key: np.array(value) for key, value in list_dict.items()}


class TestIntegration(TestCase):
    @classmethod
    def setUpClass(self):
        timezone = pytz.timezone("America/Los_Angeles")
        start = timezone.localize(datetime(2018, 9, 5))
        end = timezone.localize(datetime(2018, 9, 6))
        period = 5  # minute
        voltage = 220  # volts
        default_battery_power = 32 * voltage / 1000  # kW
        site = "caltech"

        cn = sites.caltech_acn(basic_evse=True, voltage=voltage)

        API_KEY = "DEMO_TOKEN"
        events = acndata_events.generate_events(
            API_KEY, site, start, end, period, voltage, default_battery_power
        )

        self.sch = EarliestDeadlineFirstAlgoStateful(increment=1)

        self.sim = Simulator(
            deepcopy(cn),
            self.sch,
            deepcopy(events),
            start,
            period=period,
            verbose=False,
        )
        self.sim.run()

        with open(
            os.path.join(
                os.path.dirname(__file__), "edf_algo_true_analysis_fields.json"
            ),
            "r",
        ) as infile:
            self.edf_algo_true_analysis_dict = json.load(infile)

        with open(
            os.path.join(
                os.path.dirname(__file__), "edf_algo_true_datetimes_array.json"
            ),
            "r",
        ) as infile:
            self.edf_algo_true_datetimes_array = json.load(infile)

        with open(
            os.path.join(os.path.dirname(__file__), "edf_algo_true_info_fields.json"),
            "r",
        ) as infile:
            self.edf_algo_true_info_dict = json.load(infile)

    def test_aggregate_current(self):
        np.testing.assert_allclose(
            acnsim.aggregate_current(self.sim),
            np.array(self.edf_algo_true_analysis_dict["aggregate_current"]),
        )

    def compare_array_dicts(self, array_dict1, array_dict2):
        self.assertEqual(
            sorted(list(array_dict1.keys())), sorted(list(array_dict2.keys()))
        )
        for key in array_dict1.keys():
            np.testing.assert_allclose(array_dict1[key], array_dict2[key])

    def test_constraint_currents_all_magnitudes(self):
        self.compare_array_dicts(
            acnsim.constraint_currents(self.sim),
            to_array_dict(
                self.edf_algo_true_analysis_dict["constraint_currents_all_linear"]
            ),
        )

    def test_constraint_currents_some_magnitudes(self):
        self.compare_array_dicts(
            acnsim.constraint_currents(
                self.sim, constraint_ids=["Primary A", "Secondary C"]
            ),
            to_array_dict(
                self.edf_algo_true_analysis_dict["constraint_currents_some_linear"]
            ),
        )

    def test_proportion_of_energy_delivered(self):
        self.assertEqual(
            acnsim.proportion_of_energy_delivered(self.sim),
            self.edf_algo_true_analysis_dict["proportion_of_energy_delivered"],
        )

    def test_proportion_of_demands_met(self):
        self.assertEqual(
            acnsim.proportion_of_demands_met(self.sim),
            self.edf_algo_true_analysis_dict["proportion_of_demands_met"],
        )

    def test_current_unbalance_nema_error(self):
        with self.assertRaises(ValueError):
            acnsim.current_unbalance(
                self.sim, ["Primary A", "Primary B", "Primary C"], unbalance_type="ABC"
            )

    def test_current_unbalance_nema_warning(self):
        with self.assertWarns(DeprecationWarning):
            acnsim.current_unbalance(
                self.sim, ["Primary A", "Primary B", "Primary C"], type="NEMA"
            )

    def test_current_unbalance_nema(self):
        # A RuntimeWarning is expected to be raised in this test case as
        # of acnportal v.1.0.3. See Github issue #57 for a discussion of
        # why this occurs.
        with self.assertWarns(RuntimeWarning):
            np.testing.assert_allclose(
                acnsim.current_unbalance(
                    self.sim, ["Primary A", "Primary B", "Primary C"]
                ),
                np.array(
                    self.edf_algo_true_analysis_dict["primary_current_unbalance_nema"]
<<<<<<< HEAD
                ),
=======
                ), atol=1e-6
>>>>>>> 7d1ab8d2
            )
        with self.assertWarns(RuntimeWarning):
            np.testing.assert_allclose(
                acnsim.current_unbalance(
                    self.sim, ["Secondary A", "Secondary B", "Secondary C"]
                ),
                np.array(
                    self.edf_algo_true_analysis_dict["secondary_current_unbalance_nema"]
<<<<<<< HEAD
                ),
=======
                ), atol=1e-6
>>>>>>> 7d1ab8d2
            )

    def test_datetimes_array_tutorial_2(self):
        np.testing.assert_equal(
            acnsim.datetimes_array(self.sim),
            np.array(
                [
                    np.datetime64(date_time)
                    for date_time in self.edf_algo_true_datetimes_array
                ]
            ),
        )

    def test_tutorial_2(self):
        old_evse_keys = list(self.edf_algo_true_info_dict["pilot_signals"].keys())
        new_evse_keys = self.sim.network.station_ids
        self.assertEqual(sorted(new_evse_keys), sorted(old_evse_keys))

        edf_algo_new_info_dict = {
            field: self.sim.__dict__[field]
            for field in self.edf_algo_true_info_dict.keys()
        }
        edf_algo_new_info_dict["charging_rates"] = {
            self.sim.network.station_ids[i]: list(
                edf_algo_new_info_dict["charging_rates"][i]
            )
            for i in range(len(self.sim.network.station_ids))
        }
        edf_algo_new_info_dict["pilot_signals"] = {
            self.sim.network.station_ids[i]: list(
                edf_algo_new_info_dict["pilot_signals"][i]
            )
            for i in range(len(self.sim.network.station_ids))
        }

        for evse_key in new_evse_keys:
            np.testing.assert_allclose(
                np.array(self.edf_algo_true_info_dict["pilot_signals"][evse_key]),
                np.array(edf_algo_new_info_dict["pilot_signals"][evse_key])[
                    : len(self.edf_algo_true_info_dict["pilot_signals"][evse_key])
                ],
            )
            np.testing.assert_allclose(
                np.array(self.edf_algo_true_info_dict["charging_rates"][evse_key]),
                np.array(edf_algo_new_info_dict["charging_rates"][evse_key])[
                    : len(self.edf_algo_true_info_dict["charging_rates"][evse_key])
                ],
            )
        self.assertEqual(
            edf_algo_new_info_dict["peak"], self.edf_algo_true_info_dict["peak"]
        )

    def test_lap_interface_func(self):
        with open(
            os.path.join(os.path.dirname(__file__), "edf_algo_pilot_signals.json"), "r"
        ) as infile:
            self.edf_algo_true_lap = json.load(infile)

        self.assertDictEqual(self.edf_algo_true_lap, self.sch.polled_pilots)

    def test_cr_interface_func(self):
        with open(
            os.path.join(os.path.dirname(__file__), "edf_algo_charging_rates.json"), "r"
        ) as infile:
            self.edf_algo_true_cr = json.load(infile)

        self.assertDictEqual(self.edf_algo_true_cr, self.sch.polled_charging_rates)


class EmptyScheduler(BaseAlgorithm):
    """ Always submits an empty schedule (empty dict) as the output
    of its run function.
    """

    def __init__(self):
        super().__init__()

    def schedule(self, active_evs):
        return {}


class TestEmptyScheduleSim(TestCase):
    @classmethod
    def setUpClass(self):
        self.plugin_event1 = acnsim.PluginEvent(
            10, acnsim.EV(10, 20, 30, "PS-001", "EV-001", acnsim.Battery(100, 50, 20))
        )
        self.plugin_event2 = acnsim.PluginEvent(
            20, acnsim.EV(20, 30, 40, "PS-002", "EV-002", acnsim.Battery(100, 50, 20))
        )

        self.evse1 = acnsim.EVSE("PS-001", max_rate=32, min_rate=0)
        self.evse2 = acnsim.EVSE("PS-002", max_rate=32, min_rate=0)

        self.event_queue = acnsim.EventQueue()
        self.event_queue.add_events([self.plugin_event1, self.plugin_event2])

        self.network = acnsim.ChargingNetwork()
        self.network.register_evse(self.evse1, 220, 30)
        self.network.register_evse(self.evse2, 220, 30)

        # Simulator with scheduler that always returns an empty
        # schedule.
        self.simulator = acnsim.Simulator(
            self.network,
            EmptyScheduler(),
            self.event_queue,
            datetime(2019, 1, 1),
            verbose=False,
        )

        self.simulator.run()

    def test_pilot_signals_empty_schedule(self):
        np.testing.assert_allclose(self.simulator.pilot_signals, np.zeros((2, 31)))

    def test_charging_rates_empty_schedule(self):
        np.testing.assert_allclose(self.simulator.charging_rates, np.zeros((2, 31)))<|MERGE_RESOLUTION|>--- conflicted
+++ resolved
@@ -174,11 +174,7 @@
                 ),
                 np.array(
                     self.edf_algo_true_analysis_dict["primary_current_unbalance_nema"]
-<<<<<<< HEAD
-                ),
-=======
                 ), atol=1e-6
->>>>>>> 7d1ab8d2
             )
         with self.assertWarns(RuntimeWarning):
             np.testing.assert_allclose(
@@ -187,11 +183,7 @@
                 ),
                 np.array(
                     self.edf_algo_true_analysis_dict["secondary_current_unbalance_nema"]
-<<<<<<< HEAD
-                ),
-=======
                 ), atol=1e-6
->>>>>>> 7d1ab8d2
             )
 
     def test_datetimes_array_tutorial_2(self):
